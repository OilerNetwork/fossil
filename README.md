# WIP of Fossil to Cairo 1

## References
<<<<<<< HEAD
- Fossil cairo 0: https://github.com/OilerNetwork/fossil_cairo0
=======
- Fossil cairo 0: https://github.com/OilerNetwork/fossil_cairo0/tree/master
>>>>>>> a7ad07da
- Some utils libraries that can be reused after refacto to latest cairo updates: https://github.com/HerodotusDev/cairo-lib

### The repo structure and files organisation will be reviewed once all the components will be implemented

### Testing
1. Start Anvil in a new terminal with the command `anvil`.

2. Install dependencies:
   ```bash
   cd ethereum
   forge install
   ```

3. Build the project and set up environment variables:
   ```bash
   cd starknet
   scarb build
   source katana/katana.env
   ```

4. I a New Terminal Start the Katana StarkNet node:
   ```bash
   katana --messaging anvil.messaging.json --disable-fee
   ```

5. In a New Terminal Declare the Cairo contracts:
   ```bash
   cd starknet
   katana/declare.sh
   ```

6. Deploy the Cairo contracts:
   ```bash
   katana/deploy.sh
   ```

7. Initialize the deployed contracts:
   ```bash
   source katana/initialize_contracts.sh 
   ```

8. Set up local Ethereum testing:
   ```bash
   cd ../ethereum
   cp anvil.env .env
   source .env
   forge script script/LocalTesting.s.sol:LocalSetup --broadcast --rpc-url ${ETH_RPC_URL}
   ```

9. Send a message:
   ```bash
   forge script script/SendMessage.s.sol:Value --broadcast --rpc-url ${ETH_RPC_URL}
   ```<|MERGE_RESOLUTION|>--- conflicted
+++ resolved
@@ -1,11 +1,7 @@
 # WIP of Fossil to Cairo 1
 
 ## References
-<<<<<<< HEAD
-- Fossil cairo 0: https://github.com/OilerNetwork/fossil_cairo0
-=======
 - Fossil cairo 0: https://github.com/OilerNetwork/fossil_cairo0/tree/master
->>>>>>> a7ad07da
 - Some utils libraries that can be reused after refacto to latest cairo updates: https://github.com/HerodotusDev/cairo-lib
 
 ### The repo structure and files organisation will be reviewed once all the components will be implemented
