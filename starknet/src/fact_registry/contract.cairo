--- conflicted
+++ resolved
@@ -133,49 +133,6 @@
                 Option::Some(result) => {
                     let result_items = to_rlp_array(result);
                     let result_values = self.extract_list_values(result, result_items.span());
-<<<<<<< HEAD
-                    match option {
-                        OptionsSet::CodeHash => {
-                            let code_hash = *result_values.at(3);
-                            self
-                                .verified_account_code_hash
-                                .write((account, block), code_hash.from_words64());
-                        },
-                        OptionsSet::Balance => {
-                            let balance = *result_values.at(1);
-                            self
-                                .verified_account_balance
-                                .write((account, block), balance.from_words64());
-                        },
-                        OptionsSet::Nonce => {
-                            let nonce = *(*result_values.at(0)).values.at(0);
-                            self.verified_account_nonce.write((account, block), nonce);
-                        },
-                        OptionsSet::StorageHash => {
-                            let storage_hash = *result_values.at(2);
-                            self
-                                .verified_account_storage_hash
-                                .write((account, block), storage_hash.from_words64());
-                        },
-                        OptionsSet::All => {
-                            let nonce = *(*result_values.at(0)).values.at(0);
-                            let balance = *result_values.at(1);
-                            let storage_hash = *result_values.at(2);
-                            let code_hash = *result_values.at(3);
-                            self.verified_account_nonce.write((account, block), nonce);
-                            self
-                                .verified_account_balance
-                                .write((account, block), balance.from_words64());
-                            self
-                                .verified_account_storage_hash
-                                .write((account, block), storage_hash.from_words64());
-                            self
-                                .verified_account_code_hash
-                                .write((account, block), code_hash.from_words64());
-                        },
-                    };
-                    self.verified_account.write((account, block), true);
-=======
 
                     let nonce = *(*result_values.at(0)).values.at(0);
                     let balance = *result_values.at(1);
@@ -190,7 +147,6 @@
                         .verified_account_code_hash
                         .write((account, block), code_hash.from_words64());
 
->>>>>>> bdf5288a
                     return (true, SUCCESS);
                 }
             }
