--- conflicted
+++ resolved
@@ -51,9 +51,19 @@
         verified_account_nonce: LegacyMap::<(EthAddress, u64), u64>,
         verified_storage: LegacyMap::<(EthAddress, u64, u256), (bool, u256)>,
     }
-
-    // *************************************************************************
-<<<<<<< HEAD
+    // *************************************************************************
+    //                             EVENTS
+    // *************************************************************************
+    #[event]
+    #[derive(Drop, starknet::Event)]
+    enum Event {
+        #[flat]
+        OwnableEvent: OwnableComponent::Event,
+        #[flat]
+        upgradeableEvent: UpgradeableComponent::Event
+    }
+
+    // *************************************************************************
     //                              CONSTRUCTOR
     // *************************************************************************
     /// Contract Constructor.
@@ -67,45 +77,13 @@
             .l1_headers_store
             .write(IL1HeadersStoreDispatcher { contract_address: l1_headers_store_addr });
     }
-=======
-    //                             EVENTS
-    // *************************************************************************
-    #[event]
-    #[derive(Drop, starknet::Event)]
-    enum Event {
-        #[flat]
-        OwnableEvent: OwnableComponent::Event,
-        #[flat]
-        upgradeableEvent: UpgradeableComponent::Event
-    }
-
->>>>>>> a3a0ef90
+
     // *************************************************************************
     //                          EXTERNAL FUNCTIONS
     // *************************************************************************
     // Implementation of IFactRegistry interface
     #[abi(embed_v0)]
     impl FactRegistry of IFactRegistry<ContractState> {
-<<<<<<< HEAD
-=======
-        /// Initialize the contract.
-        /// 
-        /// # Arguments
-        /// * `l1_headers_store_addr` - The address of L1 Header Store contract.
-        fn initialize(
-            ref self: ContractState,
-            l1_headers_store_addr: starknet::ContractAddress,
-            admin: starknet::ContractAddress
-        ) {
-            assert!(self.initialized.read() == false, "FactRegistry: already initialized");
-            self.initialized.write(true);
-            self
-                .l1_headers_store
-                .write(IL1HeadersStoreDispatcher { contract_address: l1_headers_store_addr });
-            self.ownable.initializer(admin);
-        }
-
->>>>>>> a3a0ef90
         /// Verifies the account information for a given Ethereum address  at a given block using a provided state root proof and stores the verified value.
         ///
         /// # Arguments
