--- conflicted
+++ resolved
@@ -14,8 +14,6 @@
     // *************************************************************************
     // Core lib imports   
     use starknet::{ContractAddress, EthAddress};
-<<<<<<< HEAD
-=======
 
     component!(path: OwnableComponent, storage: ownable, event: OwnableEvent);
 
@@ -33,7 +31,6 @@
         hash_word4: felt252,
         block_number: felt252,
     }
->>>>>>> 48736b14
 
     // *************************************************************************
     //                              STORAGE
